// Licensed to the Apache Software Foundation (ASF) under one
// or more contributor license agreements.  See the NOTICE file
// distributed with this work for additional information
// regarding copyright ownership.  The ASF licenses this file
// to you under the Apache License, Version 2.0 (the
// "License"); you may not use this file except in compliance
// with the License.  You may obtain a copy of the License at
//
//   http://www.apache.org/licenses/LICENSE-2.0
//
// Unless required by applicable law or agreed to in writing,
// software distributed under the License is distributed on an
// "AS IS" BASIS, WITHOUT WARRANTIES OR CONDITIONS OF ANY
// KIND, either express or implied.  See the License for the
// specific language governing permissions and limitations
// under the License.

#include "parquet/column_writer.h"

#include <algorithm>
#include <cstdint>
#include <cstring>
#include <map>
#include <memory>
#include <string>
#include <utility>
#include <vector>
#include <iostream>

#include "arrow/array.h"
#include "arrow/buffer_builder.h"
#include "arrow/compute/api.h"
#include "arrow/io/memory.h"
#include "arrow/status.h"
#include "arrow/type.h"
#include "arrow/type_traits.h"
#include "arrow/util/bit_stream_utils.h"
#include "arrow/util/bit_util.h"
#include "arrow/util/bitmap_ops.h"
#include "arrow/util/checked_cast.h"
#include "arrow/util/compression.h"
#include "arrow/util/endian.h"
#include "arrow/util/logging.h"
#include "arrow/util/rle_encoding.h"
#include "arrow/visitor_inline.h"
#include "parquet/column_page.h"
#include "parquet/encoding.h"
#include "parquet/encryption/encryption_internal.h"
#include "parquet/encryption/internal_file_encryptor.h"
#include "parquet/level_conversion.h"
#include "parquet/metadata.h"
#include "parquet/platform.h"
#include "parquet/properties.h"
#include "parquet/schema.h"
#include "parquet/statistics.h"
#include "parquet/thrift_internal.h"
#include "parquet/types.h"

using arrow::Array;
using arrow::ArrayData;
using arrow::Datum;
using arrow::Result;
using arrow::Status;
using arrow::BitUtil::BitWriter;
using arrow::internal::checked_cast;
using arrow::internal::checked_pointer_cast;
using arrow::util::RleEncoder;

namespace BitUtil = arrow::BitUtil;

namespace parquet {

namespace {

// Visitor that exracts the value buffer from a FlatArray at a given offset.
struct ValueBufferSlicer {
  template <typename T>
  ::arrow::enable_if_base_binary<typename T::TypeClass, Status> Visit(const T& array) {
    auto data = array.data();
    buffer_ =
        SliceBuffer(data->buffers[1], data->offset * sizeof(typename T::offset_type),
                    data->length * sizeof(typename T::offset_type));
    return Status::OK();
  }

  template <typename T>
  ::arrow::enable_if_fixed_size_binary<typename T::TypeClass, Status> Visit(
      const T& array) {
    auto data = array.data();
    buffer_ = SliceBuffer(data->buffers[1], data->offset * array.byte_width(),
                          data->length * array.byte_width());
    return Status::OK();
  }

  template <typename T>
  ::arrow::enable_if_t<::arrow::has_c_type<typename T::TypeClass>::value &&
                           !std::is_same<BooleanType, typename T::TypeClass>::value,
                       Status>
  Visit(const T& array) {
    auto data = array.data();
    buffer_ = SliceBuffer(
        data->buffers[1],
        ::arrow::TypeTraits<typename T::TypeClass>::bytes_required(data->offset),
        ::arrow::TypeTraits<typename T::TypeClass>::bytes_required(data->length));
    return Status::OK();
  }

  Status Visit(const ::arrow::BooleanArray& array) {
    auto data = array.data();
    if (BitUtil::IsMultipleOf8(data->offset)) {
      buffer_ = SliceBuffer(data->buffers[1], BitUtil::BytesForBits(data->offset),
                            BitUtil::BytesForBits(data->length));
      return Status::OK();
    }
    PARQUET_ASSIGN_OR_THROW(buffer_,
                            ::arrow::internal::CopyBitmap(pool_, data->buffers[1]->data(),
                                                          data->offset, data->length));
    return Status::OK();
  }
#define NOT_IMPLEMENTED_VISIT(ArrowTypePrefix)                                      \
  Status Visit(const ::arrow::ArrowTypePrefix##Array& array) {                      \
    return Status::NotImplemented("Slicing not implemented for " #ArrowTypePrefix); \
  }

  NOT_IMPLEMENTED_VISIT(Null);
  NOT_IMPLEMENTED_VISIT(Union);
  NOT_IMPLEMENTED_VISIT(List);
  NOT_IMPLEMENTED_VISIT(LargeList);
  NOT_IMPLEMENTED_VISIT(Struct);
  NOT_IMPLEMENTED_VISIT(FixedSizeList);
  NOT_IMPLEMENTED_VISIT(Dictionary);
  NOT_IMPLEMENTED_VISIT(Extension);

#undef NOT_IMPLEMENTED_VISIT

  MemoryPool* pool_;
  std::shared_ptr<Buffer> buffer_;
};

internal::LevelInfo ComputeLevelInfo(const ColumnDescriptor* descr) {
  internal::LevelInfo level_info;
  level_info.def_level = descr->max_definition_level();
  level_info.rep_level = descr->max_repetition_level();

  int16_t min_spaced_def_level = descr->max_definition_level();
  const ::parquet::schema::Node* node = descr->schema_node().get();
  while (node != nullptr && !node->is_repeated()) {
    if (node->is_optional()) {
      min_spaced_def_level--;
    }
    node = node->parent();
  }
  level_info.repeated_ancestor_def_level = min_spaced_def_level;
  return level_info;
}

template <class T>
inline const T* AddIfNotNull(const T* base, int64_t offset) {
  if (base != nullptr) {
    return base + offset;
  }
  return nullptr;
}

}  // namespace

LevelEncoder::LevelEncoder() {}
LevelEncoder::~LevelEncoder() {}

void LevelEncoder::Init(Encoding::type encoding, int16_t max_level,
                        int num_buffered_values, uint8_t* data, int data_size) {
  bit_width_ = BitUtil::Log2(max_level + 1);
  encoding_ = encoding;
  switch (encoding) {
    case Encoding::RLE: {
      rle_encoder_.reset(new RleEncoder(data, data_size, bit_width_));
      break;
    }
    case Encoding::BIT_PACKED: {
      int num_bytes =
          static_cast<int>(BitUtil::BytesForBits(num_buffered_values * bit_width_));
      bit_packed_encoder_.reset(new BitWriter(data, num_bytes));
      break;
    }
    default:
      throw ParquetException("Unknown encoding type for levels.");
  }
}

int LevelEncoder::MaxBufferSize(Encoding::type encoding, int16_t max_level,
                                int num_buffered_values) {
  int bit_width = BitUtil::Log2(max_level + 1);
  int num_bytes = 0;
  switch (encoding) {
    case Encoding::RLE: {
      // TODO: Due to the way we currently check if the buffer is full enough,
      // we need to have MinBufferSize as head room.
      num_bytes = RleEncoder::MaxBufferSize(bit_width, num_buffered_values) +
                  RleEncoder::MinBufferSize(bit_width);
      break;
    }
    case Encoding::BIT_PACKED: {
      num_bytes =
          static_cast<int>(BitUtil::BytesForBits(num_buffered_values * bit_width));
      break;
    }
    default:
      throw ParquetException("Unknown encoding type for levels.");
  }
  return num_bytes;
}

int LevelEncoder::Encode(int batch_size, const int16_t* levels) {
  int num_encoded = 0;
  if (!rle_encoder_ && !bit_packed_encoder_) {
    throw ParquetException("Level encoders are not initialized.");
  }

  if (encoding_ == Encoding::RLE) {
    for (int i = 0; i < batch_size; ++i) {
      if (!rle_encoder_->Put(*(levels + i))) {
        break;
      }
      ++num_encoded;
    }
    rle_encoder_->Flush();
    rle_length_ = rle_encoder_->len();
  } else {
    for (int i = 0; i < batch_size; ++i) {
      if (!bit_packed_encoder_->PutValue(*(levels + i), bit_width_)) {
        break;
      }
      ++num_encoded;
    }
    bit_packed_encoder_->Flush();
  }
  return num_encoded;
}

// ----------------------------------------------------------------------
// PageWriter implementation

// This subclass delimits pages appearing in a serialized stream, each preceded
// by a serialized Thrift format::PageHeader indicating the type of each page
// and the page metadata.
class SerializedPageWriter : public PageWriter {
 public:
  SerializedPageWriter(std::shared_ptr<ArrowOutputStream> sink, Compression::type codec,
                       int compression_level, ColumnChunkMetaDataBuilder* metadata,
                       int16_t row_group_ordinal, int16_t column_chunk_ordinal,
                       MemoryPool* pool = ::arrow::default_memory_pool(),
                       std::shared_ptr<Encryptor> meta_encryptor = nullptr,
                       std::shared_ptr<Encryptor> data_encryptor = nullptr)
      : sink_(std::move(sink)),
        metadata_(metadata),
        pool_(pool),
        num_values_(0),
        dictionary_page_offset_(0),
        data_page_offset_(0),
        total_uncompressed_size_(0),
        total_compressed_size_(0),
        page_ordinal_(0),
        row_group_ordinal_(row_group_ordinal),
        column_ordinal_(column_chunk_ordinal),
        meta_encryptor_(std::move(meta_encryptor)),
        data_encryptor_(std::move(data_encryptor)),
        encryption_buffer_(AllocateBuffer(pool, 0)) {
    if (data_encryptor_ != nullptr || meta_encryptor_ != nullptr) {
      InitEncryption();
    }
    compressor_ = GetCodec(codec, compression_level);
    thrift_serializer_.reset(new ThriftSerializer);
  }

  int64_t WriteDictionaryPage(const DictionaryPage& page) override {
    int64_t uncompressed_size = page.size();
    std::shared_ptr<Buffer> compressed_data;
    if (has_compressor()) {
      auto buffer = std::static_pointer_cast<ResizableBuffer>(
          AllocateBuffer(pool_, uncompressed_size));
      Compress(*(page.buffer().get()), buffer.get());
      compressed_data = std::static_pointer_cast<Buffer>(buffer);
    } else {
      compressed_data = page.buffer();
    }

    format::DictionaryPageHeader dict_page_header;
    dict_page_header.__set_num_values(page.num_values());
    dict_page_header.__set_encoding(ToThrift(page.encoding()));
    dict_page_header.__set_is_sorted(page.is_sorted());

    const uint8_t* output_data_buffer = compressed_data->data();
    int32_t output_data_len = static_cast<int32_t>(compressed_data->size());

    if (data_encryptor_.get()) {
      UpdateEncryption(encryption::kDictionaryPage);
      PARQUET_THROW_NOT_OK(encryption_buffer_->Resize(
          data_encryptor_->CiphertextSizeDelta() + output_data_len, false));
      output_data_len = data_encryptor_->Encrypt(compressed_data->data(), output_data_len,
                                                 encryption_buffer_->mutable_data());
      output_data_buffer = encryption_buffer_->data();
    }

    format::PageHeader page_header;
    page_header.__set_type(format::PageType::DICTIONARY_PAGE);
    page_header.__set_uncompressed_page_size(static_cast<int32_t>(uncompressed_size));
    page_header.__set_compressed_page_size(static_cast<int32_t>(output_data_len));
    page_header.__set_dictionary_page_header(dict_page_header);
    // TODO(PARQUET-594) crc checksum

    PARQUET_ASSIGN_OR_THROW(int64_t start_pos, sink_->Tell());
    if (dictionary_page_offset_ == 0) {
      dictionary_page_offset_ = start_pos;
    }

    if (meta_encryptor_) {
      UpdateEncryption(encryption::kDictionaryPageHeader);
    }
    const int64_t header_size =
        thrift_serializer_->Serialize(&page_header, sink_.get(), meta_encryptor_);

    PARQUET_THROW_NOT_OK(sink_->Write(output_data_buffer, output_data_len));

    total_uncompressed_size_ += uncompressed_size + header_size;
    total_compressed_size_ += output_data_len + header_size;
    ++dict_encoding_stats_[page.encoding()];
    return uncompressed_size + header_size;
  }

  void Close(bool has_dictionary, bool fallback) override {
    if (meta_encryptor_ != nullptr) {
      UpdateEncryption(encryption::kColumnMetaData);
    }
    // index_page_offset = -1 since they are not supported
    metadata_->Finish(num_values_, dictionary_page_offset_, -1, data_page_offset_,
                      total_compressed_size_, total_uncompressed_size_, has_dictionary,
                      fallback, dict_encoding_stats_, data_encoding_stats_,
                      meta_encryptor_);
    // Write metadata at end of column chunk
    metadata_->WriteTo(sink_.get());
  }

  /**
   * Compress a buffer.
   */
  void Compress(const Buffer& src_buffer, ResizableBuffer* dest_buffer) override {
    DCHECK(compressor_ != nullptr);

    // Compress the data
    int64_t max_compressed_size =
        compressor_->MaxCompressedLen(src_buffer.size(), src_buffer.data());

    // Use Arrow::Buffer::shrink_to_fit = false
    // underlying buffer only keeps growing. Resize to a smaller size does not reallocate.
    PARQUET_THROW_NOT_OK(dest_buffer->Resize(max_compressed_size, false));

    PARQUET_ASSIGN_OR_THROW(
        int64_t compressed_size,
        compressor_->Compress(src_buffer.size(), src_buffer.data(), max_compressed_size,
                              dest_buffer->mutable_data()));
    PARQUET_THROW_NOT_OK(dest_buffer->Resize(compressed_size, false));
    //std::cout << "compress " << src_buffer.size() << "->" << compressed_size << std::endl;
  }

  int64_t WriteDataPage(const DataPage& page) override {
    const int64_t uncompressed_size = page.uncompressed_size();
    std::shared_ptr<Buffer> compressed_data = page.buffer();
    const uint8_t* output_data_buffer = compressed_data->data();
    int32_t output_data_len = static_cast<int32_t>(compressed_data->size());

    if (data_encryptor_.get()) {
      PARQUET_THROW_NOT_OK(encryption_buffer_->Resize(
          data_encryptor_->CiphertextSizeDelta() + output_data_len, false));
      UpdateEncryption(encryption::kDataPage);
      output_data_len = data_encryptor_->Encrypt(compressed_data->data(), output_data_len,
                                                 encryption_buffer_->mutable_data());
      output_data_buffer = encryption_buffer_->data();
    }

    format::PageHeader page_header;
    page_header.__set_uncompressed_page_size(static_cast<int32_t>(uncompressed_size));
    page_header.__set_compressed_page_size(static_cast<int32_t>(output_data_len));
    // TODO(PARQUET-594) crc checksum

    if (page.type() == PageType::DATA_PAGE) {
      const DataPageV1& v1_page = checked_cast<const DataPageV1&>(page);
      SetDataPageHeader(page_header, v1_page);
    } else if (page.type() == PageType::DATA_PAGE_V2) {
      const DataPageV2& v2_page = checked_cast<const DataPageV2&>(page);
      SetDataPageV2Header(page_header, v2_page);
    } else {
      throw ParquetException("Unexpected page type");
    }

    PARQUET_ASSIGN_OR_THROW(int64_t start_pos, sink_->Tell());
    if (page_ordinal_ == 0) {
      data_page_offset_ = start_pos;
    }

    if (meta_encryptor_) {
      UpdateEncryption(encryption::kDataPageHeader);
    }
    const int64_t header_size =
        thrift_serializer_->Serialize(&page_header, sink_.get(), meta_encryptor_);
    PARQUET_THROW_NOT_OK(sink_->Write(output_data_buffer, output_data_len));

    total_uncompressed_size_ += uncompressed_size + header_size;
    total_compressed_size_ += output_data_len + header_size;
    num_values_ += page.num_values();
    ++data_encoding_stats_[page.encoding()];
    ++page_ordinal_;
    return uncompressed_size + header_size;
  }

  void SetDataPageHeader(format::PageHeader& page_header, const DataPageV1& page) {
    format::DataPageHeader data_page_header;
    data_page_header.__set_num_values(page.num_values());
    data_page_header.__set_encoding(ToThrift(page.encoding()));
    data_page_header.__set_definition_level_encoding(
        ToThrift(page.definition_level_encoding()));
    data_page_header.__set_repetition_level_encoding(
        ToThrift(page.repetition_level_encoding()));
    data_page_header.__set_statistics(ToThrift(page.statistics()));

    page_header.__set_type(format::PageType::DATA_PAGE);
    page_header.__set_data_page_header(data_page_header);
  }

  void SetDataPageV2Header(format::PageHeader& page_header, const DataPageV2 page) {
    format::DataPageHeaderV2 data_page_header;
    data_page_header.__set_num_values(page.num_values());
    data_page_header.__set_num_nulls(page.num_nulls());
    data_page_header.__set_num_rows(page.num_rows());
    data_page_header.__set_encoding(ToThrift(page.encoding()));

    data_page_header.__set_definition_levels_byte_length(
        page.definition_levels_byte_length());
    data_page_header.__set_repetition_levels_byte_length(
        page.repetition_levels_byte_length());

    data_page_header.__set_is_compressed(page.is_compressed());
    data_page_header.__set_statistics(ToThrift(page.statistics()));

    page_header.__set_type(format::PageType::DATA_PAGE_V2);
    page_header.__set_data_page_header_v2(data_page_header);
  }

  bool has_compressor() override { return (compressor_ != nullptr); }

  int64_t num_values() { return num_values_; }

  int64_t dictionary_page_offset() { return dictionary_page_offset_; }

  int64_t data_page_offset() { return data_page_offset_; }

  int64_t total_compressed_size() { return total_compressed_size_; }

  int64_t total_uncompressed_size() { return total_uncompressed_size_; }

 private:
  // To allow UpdateEncryption on Close
  friend class BufferedPageWriter;

  void InitEncryption() {
    // Prepare the AAD for quick update later.
    if (data_encryptor_ != nullptr) {
      data_page_aad_ = encryption::CreateModuleAad(
          data_encryptor_->file_aad(), encryption::kDataPage, row_group_ordinal_,
          column_ordinal_, kNonPageOrdinal);
    }
    if (meta_encryptor_ != nullptr) {
      data_page_header_aad_ = encryption::CreateModuleAad(
          meta_encryptor_->file_aad(), encryption::kDataPageHeader, row_group_ordinal_,
          column_ordinal_, kNonPageOrdinal);
    }
  }

  void UpdateEncryption(int8_t module_type) {
    switch (module_type) {
      case encryption::kColumnMetaData: {
        meta_encryptor_->UpdateAad(encryption::CreateModuleAad(
            meta_encryptor_->file_aad(), module_type, row_group_ordinal_, column_ordinal_,
            kNonPageOrdinal));
        break;
      }
      case encryption::kDataPage: {
        encryption::QuickUpdatePageAad(data_page_aad_, page_ordinal_);
        data_encryptor_->UpdateAad(data_page_aad_);
        break;
      }
      case encryption::kDataPageHeader: {
        encryption::QuickUpdatePageAad(data_page_header_aad_, page_ordinal_);
        meta_encryptor_->UpdateAad(data_page_header_aad_);
        break;
      }
      case encryption::kDictionaryPageHeader: {
        meta_encryptor_->UpdateAad(encryption::CreateModuleAad(
            meta_encryptor_->file_aad(), module_type, row_group_ordinal_, column_ordinal_,
            kNonPageOrdinal));
        break;
      }
      case encryption::kDictionaryPage: {
        data_encryptor_->UpdateAad(encryption::CreateModuleAad(
            data_encryptor_->file_aad(), module_type, row_group_ordinal_, column_ordinal_,
            kNonPageOrdinal));
        break;
      }
      default:
        throw ParquetException("Unknown module type in UpdateEncryption");
    }
  }

  std::shared_ptr<ArrowOutputStream> sink_;
  ColumnChunkMetaDataBuilder* metadata_;
  MemoryPool* pool_;
  int64_t num_values_;
  int64_t dictionary_page_offset_;
  int64_t data_page_offset_;
  int64_t total_uncompressed_size_;
  int64_t total_compressed_size_;
  int16_t page_ordinal_;
  int16_t row_group_ordinal_;
  int16_t column_ordinal_;

  std::unique_ptr<ThriftSerializer> thrift_serializer_;

  // Compression codec to use.
  std::unique_ptr<::arrow::util::Codec> compressor_;

  std::string data_page_aad_;
  std::string data_page_header_aad_;

  std::shared_ptr<Encryptor> meta_encryptor_;
  std::shared_ptr<Encryptor> data_encryptor_;

  std::shared_ptr<ResizableBuffer> encryption_buffer_;

  std::map<Encoding::type, int32_t> dict_encoding_stats_;
  std::map<Encoding::type, int32_t> data_encoding_stats_;
};

// This implementation of the PageWriter writes to the final sink on Close .
class BufferedPageWriter : public PageWriter {
 public:
  BufferedPageWriter(std::shared_ptr<ArrowOutputStream> sink, Compression::type codec,
                     int compression_level, ColumnChunkMetaDataBuilder* metadata,
                     int16_t row_group_ordinal, int16_t current_column_ordinal,
                     MemoryPool* pool = ::arrow::default_memory_pool(),
                     std::shared_ptr<Encryptor> meta_encryptor = nullptr,
                     std::shared_ptr<Encryptor> data_encryptor = nullptr)
      : final_sink_(std::move(sink)), metadata_(metadata), has_dictionary_pages_(false) {
    in_memory_sink_ = CreateOutputStream(pool);
    pager_ = std::unique_ptr<SerializedPageWriter>(
        new SerializedPageWriter(in_memory_sink_, codec, compression_level, metadata,
                                 row_group_ordinal, current_column_ordinal, pool,
                                 std::move(meta_encryptor), std::move(data_encryptor)));
  }

  int64_t WriteDictionaryPage(const DictionaryPage& page) override {
    has_dictionary_pages_ = true;
    return pager_->WriteDictionaryPage(page);
  }

  void Close(bool has_dictionary, bool fallback) override {
    if (pager_->meta_encryptor_ != nullptr) {
      pager_->UpdateEncryption(encryption::kColumnMetaData);
    }
    // index_page_offset = -1 since they are not supported
    PARQUET_ASSIGN_OR_THROW(int64_t final_position, final_sink_->Tell());
    // dictionary page offset should be 0 iff there are no dictionary pages
    auto dictionary_page_offset =
        has_dictionary_pages_ ? pager_->dictionary_page_offset() + final_position : 0;
    metadata_->Finish(pager_->num_values(), dictionary_page_offset, -1,
                      pager_->data_page_offset() + final_position,
                      pager_->total_compressed_size(), pager_->total_uncompressed_size(),
                      has_dictionary, fallback, pager_->dict_encoding_stats_,
                      pager_->data_encoding_stats_, pager_->meta_encryptor_);

    // Write metadata at end of column chunk
    metadata_->WriteTo(in_memory_sink_.get());

    // flush everything to the serialized sink
    PARQUET_ASSIGN_OR_THROW(auto buffer, in_memory_sink_->Finish());
    PARQUET_THROW_NOT_OK(final_sink_->Write(buffer));
  }

  int64_t WriteDataPage(const DataPage& page) override {
    return pager_->WriteDataPage(page);
  }

  void Compress(const Buffer& src_buffer, ResizableBuffer* dest_buffer) override {
    pager_->Compress(src_buffer, dest_buffer);
  }

  bool has_compressor() override { return pager_->has_compressor(); }

 private:
  std::shared_ptr<ArrowOutputStream> final_sink_;
  ColumnChunkMetaDataBuilder* metadata_;
  std::shared_ptr<::arrow::io::BufferOutputStream> in_memory_sink_;
  std::unique_ptr<SerializedPageWriter> pager_;
  bool has_dictionary_pages_;
};

std::unique_ptr<PageWriter> PageWriter::Open(
    std::shared_ptr<ArrowOutputStream> sink, Compression::type codec,
    int compression_level, ColumnChunkMetaDataBuilder* metadata,
    int16_t row_group_ordinal, int16_t column_chunk_ordinal, MemoryPool* pool,
    bool buffered_row_group, std::shared_ptr<Encryptor> meta_encryptor,
    std::shared_ptr<Encryptor> data_encryptor) {
  if (buffered_row_group) {
    return std::unique_ptr<PageWriter>(
        new BufferedPageWriter(std::move(sink), codec, compression_level, metadata,
                               row_group_ordinal, column_chunk_ordinal, pool,
                               std::move(meta_encryptor), std::move(data_encryptor)));
  } else {
    return std::unique_ptr<PageWriter>(
        new SerializedPageWriter(std::move(sink), codec, compression_level, metadata,
                                 row_group_ordinal, column_chunk_ordinal, pool,
                                 std::move(meta_encryptor), std::move(data_encryptor)));
  }
}

// ----------------------------------------------------------------------
// ColumnWriter

const std::shared_ptr<WriterProperties>& default_writer_properties() {
  static std::shared_ptr<WriterProperties> default_writer_properties =
      WriterProperties::Builder().build();
  return default_writer_properties;
}

class ColumnWriterImpl {
 public:
  ColumnWriterImpl(ColumnChunkMetaDataBuilder* metadata,
                   std::unique_ptr<PageWriter> pager, const bool use_dictionary,
                   Encoding::type encoding, const WriterProperties* properties)
      : metadata_(metadata),
        descr_(metadata->descr()),
        level_info_(ComputeLevelInfo(metadata->descr())),
        pager_(std::move(pager)),
        has_dictionary_(use_dictionary),
        encoding_(encoding),
        properties_(properties),
        allocator_(properties->memory_pool()),
        num_buffered_values_(0),
        num_buffered_encoded_values_(0),
        rows_written_(0),
        total_bytes_written_(0),
        total_compressed_bytes_(0),
        closed_(false),
        fallback_(false),
        definition_levels_sink_(allocator_),
        repetition_levels_sink_(allocator_) {
    definition_levels_rle_ =
        std::static_pointer_cast<ResizableBuffer>(AllocateBuffer(allocator_, 0));
    repetition_levels_rle_ =
        std::static_pointer_cast<ResizableBuffer>(AllocateBuffer(allocator_, 0));
    uncompressed_data_ =
        std::static_pointer_cast<ResizableBuffer>(AllocateBuffer(allocator_, 0));

    if (pager_->has_compressor()) {
      compressor_temp_buffer_ =
          std::static_pointer_cast<ResizableBuffer>(AllocateBuffer(allocator_, 0));
    }
  }

  virtual ~ColumnWriterImpl() = default;

  int64_t Close();

 protected:
  virtual std::shared_ptr<Buffer> GetValuesBuffer() = 0;

  // Serializes Dictionary Page if enabled
  virtual void WriteDictionaryPage() = 0;

  // Plain-encoded statistics of the current page
  virtual EncodedStatistics GetPageStatistics() = 0;

  // Plain-encoded statistics of the whole chunk
  virtual EncodedStatistics GetChunkStatistics() = 0;

  // Merges page statistics into chunk statistics, then resets the values
  virtual void ResetPageStatistics() = 0;

  // Adds Data Pages to an in memory buffer in dictionary encoding mode
  // Serializes the Data Pages in other encoding modes
  void AddDataPage();

  void BuildDataPageV1(int64_t definition_levels_rle_size,
                       int64_t repetition_levels_rle_size, int64_t uncompressed_size,
                       const std::shared_ptr<Buffer>& values);
  void BuildDataPageV2(int64_t definition_levels_rle_size,
                       int64_t repetition_levels_rle_size, int64_t uncompressed_size,
                       const std::shared_ptr<Buffer>& values);

  // Serializes Data Pages
  void WriteDataPage(const DataPage& page) {
    total_bytes_written_ += pager_->WriteDataPage(page);
  }

  // Write multiple definition levels
  void WriteDefinitionLevels(int64_t num_levels, const int16_t* levels) {
    DCHECK(!closed_);
    PARQUET_THROW_NOT_OK(
        definition_levels_sink_.Append(levels, sizeof(int16_t) * num_levels));
  }

  // Write multiple repetition levels
  void WriteRepetitionLevels(int64_t num_levels, const int16_t* levels) {
    DCHECK(!closed_);
    PARQUET_THROW_NOT_OK(
        repetition_levels_sink_.Append(levels, sizeof(int16_t) * num_levels));
  }

  // RLE encode the src_buffer into dest_buffer and return the encoded size
  int64_t RleEncodeLevels(const void* src_buffer, ResizableBuffer* dest_buffer,
                          int16_t max_level, bool include_length_prefix = true);

  // Serialize the buffered Data Pages
  void FlushBufferedDataPages();

  ColumnChunkMetaDataBuilder* metadata_;
  const ColumnDescriptor* descr_;
  // scratch buffer if validity bits need to be recalculated.
  std::shared_ptr<ResizableBuffer> bits_buffer_;
  const internal::LevelInfo level_info_;

  std::unique_ptr<PageWriter> pager_;

  bool has_dictionary_;
  Encoding::type encoding_;
  const WriterProperties* properties_;

  LevelEncoder level_encoder_;

  MemoryPool* allocator_;

  // The total number of values stored in the data page. This is the maximum of
  // the number of encoded definition levels or encoded values. For
  // non-repeated, required columns, this is equal to the number of encoded
  // values. For repeated or optional values, there may be fewer data values
  // than levels, and this tells you how many encoded levels there are in that
  // case.
  int64_t num_buffered_values_;

  // The total number of stored values. For repeated or optional values, this
  // number may be lower than num_buffered_values_.
  int64_t num_buffered_encoded_values_;

  // Total number of rows written with this ColumnWriter
  int rows_written_;

  // Records the total number of uncompressed bytes written by the serializer
  int64_t total_bytes_written_;

  // Records the current number of compressed bytes in a column
  int64_t total_compressed_bytes_;

  // Flag to check if the Writer has been closed
  bool closed_;

  // Flag to infer if dictionary encoding has fallen back to PLAIN
  bool fallback_;

  ::arrow::BufferBuilder definition_levels_sink_;
  ::arrow::BufferBuilder repetition_levels_sink_;

  std::shared_ptr<ResizableBuffer> definition_levels_rle_;
  std::shared_ptr<ResizableBuffer> repetition_levels_rle_;

  std::shared_ptr<ResizableBuffer> uncompressed_data_;
  std::shared_ptr<ResizableBuffer> compressor_temp_buffer_;

  std::vector<std::unique_ptr<DataPage>> data_pages_;

 private:
  void InitSinks() {
    definition_levels_sink_.Rewind(0);
    repetition_levels_sink_.Rewind(0);
  }

  // Concatenate the encoded levels and values into one buffer
  void ConcatenateBuffers(int64_t definition_levels_rle_size,
                          int64_t repetition_levels_rle_size,
                          const std::shared_ptr<Buffer>& values, uint8_t* combined) {
    memcpy(combined, repetition_levels_rle_->data(), repetition_levels_rle_size);
    combined += repetition_levels_rle_size;
    memcpy(combined, definition_levels_rle_->data(), definition_levels_rle_size);
    combined += definition_levels_rle_size;
    memcpy(combined, values->data(), values->size());
  }
};

// return the size of the encoded buffer
int64_t ColumnWriterImpl::RleEncodeLevels(const void* src_buffer,
                                          ResizableBuffer* dest_buffer, int16_t max_level,
                                          bool include_length_prefix) {
  // V1 DataPage includes the length of the RLE level as a prefix.
  int32_t prefix_size = include_length_prefix ? sizeof(int32_t) : 0;

  // TODO: This only works with due to some RLE specifics
  int64_t rle_size = LevelEncoder::MaxBufferSize(Encoding::RLE, max_level,
                                                 static_cast<int>(num_buffered_values_)) +
                     prefix_size;

  // Use Arrow::Buffer::shrink_to_fit = false
  // underlying buffer only keeps growing. Resize to a smaller size does not reallocate.
  PARQUET_THROW_NOT_OK(dest_buffer->Resize(rle_size, false));

  level_encoder_.Init(Encoding::RLE, max_level, static_cast<int>(num_buffered_values_),
                      dest_buffer->mutable_data() + prefix_size,
                      static_cast<int>(dest_buffer->size() - prefix_size));
  int encoded = level_encoder_.Encode(static_cast<int>(num_buffered_values_),
                                      reinterpret_cast<const int16_t*>(src_buffer));
  DCHECK_EQ(encoded, num_buffered_values_);

  if (include_length_prefix) {
    reinterpret_cast<int32_t*>(dest_buffer->mutable_data())[0] = level_encoder_.len();
  }

  return level_encoder_.len() + prefix_size;
}

void ColumnWriterImpl::AddDataPage() {
  int64_t definition_levels_rle_size = 0;
  int64_t repetition_levels_rle_size = 0;

  std::shared_ptr<Buffer> values = GetValuesBuffer();
  bool is_v1_data_page = properties_->data_page_version() == ParquetDataPageVersion::V1;

  if (descr_->max_definition_level() > 0) {
    definition_levels_rle_size = RleEncodeLevels(
        definition_levels_sink_.data(), definition_levels_rle_.get(),
        descr_->max_definition_level(), /*include_length_prefix=*/is_v1_data_page);
  }

  if (descr_->max_repetition_level() > 0) {
    repetition_levels_rle_size = RleEncodeLevels(
        repetition_levels_sink_.data(), repetition_levels_rle_.get(),
        descr_->max_repetition_level(), /*include_length_prefix=*/is_v1_data_page);
  }

  int64_t uncompressed_size =
      definition_levels_rle_size + repetition_levels_rle_size + values->size();

  if (is_v1_data_page) {
    BuildDataPageV1(definition_levels_rle_size, repetition_levels_rle_size,
                    uncompressed_size, values);
  } else {
    BuildDataPageV2(definition_levels_rle_size, repetition_levels_rle_size,
                    uncompressed_size, values);
  }

  // Re-initialize the sinks for next Page.
  InitSinks();
  num_buffered_values_ = 0;
  num_buffered_encoded_values_ = 0;
}

void ColumnWriterImpl::BuildDataPageV1(int64_t definition_levels_rle_size,
                                       int64_t repetition_levels_rle_size,
                                       int64_t uncompressed_size,
                                       const std::shared_ptr<Buffer>& values) {
  // Use Arrow::Buffer::shrink_to_fit = false
  // underlying buffer only keeps growing. Resize to a smaller size does not reallocate.
  PARQUET_THROW_NOT_OK(uncompressed_data_->Resize(uncompressed_size, false));
  ConcatenateBuffers(definition_levels_rle_size, repetition_levels_rle_size, values,
                     uncompressed_data_->mutable_data());

  EncodedStatistics page_stats = GetPageStatistics();
  page_stats.ApplyStatSizeLimits(properties_->max_statistics_size(descr_->path()));
  page_stats.set_is_signed(SortOrder::SIGNED == descr_->sort_order());
  ResetPageStatistics();

  std::shared_ptr<Buffer> compressed_data;
  if (pager_->has_compressor()) {
    pager_->Compress(*(uncompressed_data_.get()), compressor_temp_buffer_.get());
    compressed_data = compressor_temp_buffer_;
  } else {
    compressed_data = uncompressed_data_;
  }

  // Write the page to OutputStream eagerly if there is no dictionary or
  // if dictionary encoding has fallen back to PLAIN
  if (has_dictionary_ && !fallback_) {  // Save pages until end of dictionary encoding
    PARQUET_ASSIGN_OR_THROW(
        auto compressed_data_copy,
        compressed_data->CopySlice(0, compressed_data->size(), allocator_));
    std::unique_ptr<DataPage> page_ptr(new DataPageV1(
        compressed_data_copy, static_cast<int32_t>(num_buffered_values_), encoding_,
        Encoding::RLE, Encoding::RLE, uncompressed_size, page_stats));
    total_compressed_bytes_ += page_ptr->size() + sizeof(format::PageHeader);

    data_pages_.push_back(std::move(page_ptr));
  } else {  // Eagerly write pages
    DataPageV1 page(compressed_data, static_cast<int32_t>(num_buffered_values_),
                    encoding_, Encoding::RLE, Encoding::RLE, uncompressed_size,
                    page_stats);
    WriteDataPage(page);
  }
}

void ColumnWriterImpl::BuildDataPageV2(int64_t definition_levels_rle_size,
                                       int64_t repetition_levels_rle_size,
                                       int64_t uncompressed_size,
                                       const std::shared_ptr<Buffer>& values) {
  // Compress the values if needed. Repetition and definition levels are uncompressed in
  // V2.
  std::shared_ptr<Buffer> compressed_values;
  if (pager_->has_compressor()) {
    pager_->Compress(*values, compressor_temp_buffer_.get());
    compressed_values = compressor_temp_buffer_;
  } else {
    compressed_values = values;
  }

  // Concatenate uncompressed levels and the possibly compressed values
  int64_t combined_size =
      definition_levels_rle_size + repetition_levels_rle_size + compressed_values->size();
  std::shared_ptr<ResizableBuffer> combined = AllocateBuffer(allocator_, combined_size);

  ConcatenateBuffers(definition_levels_rle_size, repetition_levels_rle_size,
                     compressed_values, combined->mutable_data());

  EncodedStatistics page_stats = GetPageStatistics();
  page_stats.ApplyStatSizeLimits(properties_->max_statistics_size(descr_->path()));
  page_stats.set_is_signed(SortOrder::SIGNED == descr_->sort_order());
  ResetPageStatistics();

  int32_t num_values = static_cast<int32_t>(num_buffered_values_);
  int32_t null_count = static_cast<int32_t>(page_stats.null_count);
  int32_t def_levels_byte_length = static_cast<int32_t>(definition_levels_rle_size);
  int32_t rep_levels_byte_length = static_cast<int32_t>(repetition_levels_rle_size);

  // Write the page to OutputStream eagerly if there is no dictionary or
  // if dictionary encoding has fallen back to PLAIN
  if (has_dictionary_ && !fallback_) {  // Save pages until end of dictionary encoding
    PARQUET_ASSIGN_OR_THROW(auto data_copy,
                            combined->CopySlice(0, combined->size(), allocator_));
    std::unique_ptr<DataPage> page_ptr(new DataPageV2(
        combined, num_values, null_count, num_values, encoding_, def_levels_byte_length,
        rep_levels_byte_length, uncompressed_size, pager_->has_compressor(), page_stats));
    total_compressed_bytes_ += page_ptr->size() + sizeof(format::PageHeader);
    data_pages_.push_back(std::move(page_ptr));
  } else {
    DataPageV2 page(combined, num_values, null_count, num_values, encoding_,
                    def_levels_byte_length, rep_levels_byte_length, uncompressed_size,
                    pager_->has_compressor(), page_stats);
    WriteDataPage(page);
  }
}

int64_t ColumnWriterImpl::Close() {
  if (!closed_) {
    closed_ = true;
    if (has_dictionary_ && !fallback_) {
      WriteDictionaryPage();
    }

    FlushBufferedDataPages();

    EncodedStatistics chunk_statistics = GetChunkStatistics();
    chunk_statistics.ApplyStatSizeLimits(
        properties_->max_statistics_size(descr_->path()));
    chunk_statistics.set_is_signed(SortOrder::SIGNED == descr_->sort_order());

    // Write stats only if the column has at least one row written
    if (rows_written_ > 0 && chunk_statistics.is_set()) {
      metadata_->SetStatistics(chunk_statistics);
    }
    pager_->Close(has_dictionary_, fallback_);
  }

  return total_bytes_written_;
}

void ColumnWriterImpl::FlushBufferedDataPages() {
  // Write all outstanding data to a new page
  if (num_buffered_values_ > 0) {
    AddDataPage();
  }
  for (const auto& page_ptr : data_pages_) {
    WriteDataPage(*page_ptr);
  }
  data_pages_.clear();
  total_compressed_bytes_ = 0;
}

// ----------------------------------------------------------------------
// TypedColumnWriter

template <typename Action>
inline void DoInBatches(int64_t total, int64_t batch_size, Action&& action) {
  int64_t num_batches = static_cast<int>(total / batch_size);
  for (int round = 0; round < num_batches; round++) {
    action(round * batch_size, batch_size);
  }
  // Write the remaining values
  if (total % batch_size > 0) {
    action(num_batches * batch_size, total % batch_size);
  }
}

bool DictionaryDirectWriteSupported(const ::arrow::Array& array) {
  DCHECK_EQ(array.type_id(), ::arrow::Type::DICTIONARY);
  const ::arrow::DictionaryType& dict_type =
      static_cast<const ::arrow::DictionaryType&>(*array.type());
  return ::arrow::is_base_binary_like(dict_type.value_type()->id());
}

Status ConvertDictionaryToDense(const ::arrow::Array& array, MemoryPool* pool,
                                std::shared_ptr<::arrow::Array>* out) {
  const ::arrow::DictionaryType& dict_type =
      static_cast<const ::arrow::DictionaryType&>(*array.type());

  ::arrow::compute::ExecContext ctx(pool);
  ARROW_ASSIGN_OR_RAISE(Datum cast_output,
                        ::arrow::compute::Cast(array.data(), dict_type.value_type(),
                                               ::arrow::compute::CastOptions(), &ctx));
  *out = cast_output.make_array();
  return Status::OK();
}

static inline bool IsDictionaryEncoding(Encoding::type encoding) {
  return encoding == Encoding::PLAIN_DICTIONARY;
}

template <typename DType>
class TypedColumnWriterImpl : public ColumnWriterImpl, public TypedColumnWriter<DType> {
 public:
  using T = typename DType::c_type;

  TypedColumnWriterImpl(ColumnChunkMetaDataBuilder* metadata,
                        std::unique_ptr<PageWriter> pager, const bool use_dictionary,
                        Encoding::type encoding, const WriterProperties* properties)
      : ColumnWriterImpl(metadata, std::move(pager), use_dictionary, encoding,
                         properties) {
    current_encoder_ = MakeEncoder(DType::type_num, encoding, use_dictionary, descr_,
                                   properties->memory_pool());
<<<<<<< HEAD
    current_value_encoder_ = dynamic_cast<TypedEncoder<DType>*>(current_encoder_.get());
    // will be null if not using dictionary, but that's ok
    current_dict_encoder_ = dynamic_cast<DictEncoder<DType>*>(current_encoder_.get());
 
=======
    // We have to dynamic_cast as some compilers don't want to static_cast
    // through virtual inheritance.
    current_value_encoder_ = dynamic_cast<TypedEncoder<DType>*>(current_encoder_.get());
    // Will be null if not using dictionary, but that's ok
    current_dict_encoder_ = dynamic_cast<DictEncoder<DType>*>(current_encoder_.get());

>>>>>>> 5260fd59
    if (properties->statistics_enabled(descr_->path()) &&
        (SortOrder::UNKNOWN != descr_->sort_order())) {
      page_statistics_ = MakeStatistics<DType>(descr_, allocator_);
      chunk_statistics_ = MakeStatistics<DType>(descr_, allocator_);
    }
  }

  int64_t Close() override { return ColumnWriterImpl::Close(); }

  int64_t WriteBatch(int64_t num_values, const int16_t* def_levels,
                     const int16_t* rep_levels, const T* values) override {
    // We check for DataPage limits only after we have inserted the values. If a user
    // writes a large number of values, the DataPage size can be much above the limit.
    // The purpose of this chunking is to bound this. Even if a user writes large number
    // of values, the chunking will ensure the AddDataPage() is called at a reasonable
    // pagesize limit
    int64_t value_offset = 0;

    auto WriteChunk = [&](int64_t offset, int64_t batch_size) {
      int64_t values_to_write = WriteLevels(batch_size, AddIfNotNull(def_levels, offset),
                                            AddIfNotNull(rep_levels, offset));

      // PARQUET-780
      if (values_to_write > 0) {
        DCHECK_NE(nullptr, values);
      }
      WriteValues(AddIfNotNull(values, value_offset), values_to_write,
                  batch_size - values_to_write);
      CommitWriteAndCheckPageLimit(batch_size, values_to_write);
      value_offset += values_to_write;

      // Dictionary size checked separately from data page size since we
      // circumvent this check when writing ::arrow::DictionaryArray directly
      CheckDictionarySizeLimit();
    };
    DoInBatches(num_values, properties_->write_batch_size(), WriteChunk);
    return value_offset;
  }

  void WriteBatchSpaced(int64_t num_values, const int16_t* def_levels,
                        const int16_t* rep_levels, const uint8_t* valid_bits,
                        int64_t valid_bits_offset, const T* values) override {
    // Like WriteBatch, but for spaced values
    int64_t value_offset = 0;
    auto WriteChunk = [&](int64_t offset, int64_t batch_size) {
      int64_t batch_num_values = 0;
      int64_t batch_num_spaced_values = 0;
      int64_t null_count;
      MaybeCalculateValidityBits(AddIfNotNull(def_levels, offset), batch_size,
                                 &batch_num_values, &batch_num_spaced_values,
                                 &null_count);

      WriteLevelsSpaced(batch_size, AddIfNotNull(def_levels, offset),
                        AddIfNotNull(rep_levels, offset));
      if (bits_buffer_ != nullptr) {
        WriteValuesSpaced(AddIfNotNull(values, value_offset), batch_num_values,
                          batch_num_spaced_values, bits_buffer_->data(), /*offset=*/0);
      } else {
        WriteValuesSpaced(AddIfNotNull(values, value_offset), batch_num_values,
                          batch_num_spaced_values, valid_bits,
                          valid_bits_offset + value_offset);
      }
      CommitWriteAndCheckPageLimit(batch_size, batch_num_spaced_values);
      value_offset += batch_num_spaced_values;

      // Dictionary size checked separately from data page size since we
      // circumvent this check when writing ::arrow::DictionaryArray directly
      CheckDictionarySizeLimit();
    };
    DoInBatches(num_values, properties_->write_batch_size(), WriteChunk);
  }

  Status WriteArrow(const int16_t* def_levels, const int16_t* rep_levels,
                    int64_t num_levels, const ::arrow::Array& leaf_array,
                    ArrowWriteContext* ctx, bool leaf_field_nullable) override {
    BEGIN_PARQUET_CATCH_EXCEPTIONS
    // Leaf nulls are canonical when there is only a single null element after a list
    // and it is at the leaf.
    bool single_nullable_element =
        (level_info_.def_level == level_info_.repeated_ancestor_def_level + 1) &&
        leaf_field_nullable;
    bool maybe_parent_nulls = level_info_.HasNullableValues() && !single_nullable_element;
    if (maybe_parent_nulls) {
      ARROW_ASSIGN_OR_RAISE(
          bits_buffer_,
          ::arrow::AllocateResizableBuffer(
              BitUtil::BytesForBits(properties_->write_batch_size()), ctx->memory_pool));
      bits_buffer_->ZeroPadding();
    }

    if (leaf_array.type()->id() == ::arrow::Type::DICTIONARY) {
      return WriteArrowDictionary(def_levels, rep_levels, num_levels, leaf_array, ctx,
                                  maybe_parent_nulls);
    } else {
      return WriteArrowDense(def_levels, rep_levels, num_levels, leaf_array, ctx,
                             maybe_parent_nulls);
    }
    END_PARQUET_CATCH_EXCEPTIONS
  }

  int64_t EstimatedBufferedValueBytes() const override {
    return current_encoder_->EstimatedDataEncodedSize();
  }

 protected:
  std::shared_ptr<Buffer> GetValuesBuffer() override {
    return current_encoder_->FlushValues();
  }

  // Internal function to handle direct writing of ::arrow::DictionaryArray,
  // since the standard logic concerning dictionary size limits and fallback to
  // plain encoding is circumvented
  Status WriteArrowDictionary(const int16_t* def_levels, const int16_t* rep_levels,
                              int64_t num_levels, const ::arrow::Array& array,
                              ArrowWriteContext* context, bool maybe_parent_nulls);

  Status WriteArrowDense(const int16_t* def_levels, const int16_t* rep_levels,
                         int64_t num_levels, const ::arrow::Array& array,
                         ArrowWriteContext* context, bool maybe_parent_nulls);

  void WriteDictionaryPage() override {
<<<<<<< HEAD
    //current_dict_encoder_ = dynamic_cast<DictEncoder<DType>*>(current_encoder_.get());
    DCHECK(current_dict_encoder_);
    std::shared_ptr<ResizableBuffer> buffer =
        AllocateBuffer(properties_->memory_pool(), current_dict_encoder_->dict_encoded_size());
=======
    DCHECK(current_dict_encoder_);
    std::shared_ptr<ResizableBuffer> buffer = AllocateBuffer(
        properties_->memory_pool(), current_dict_encoder_->dict_encoded_size());
>>>>>>> 5260fd59
    current_dict_encoder_->WriteDict(buffer->mutable_data());

    DictionaryPage page(buffer, current_dict_encoder_->num_entries(),
                        properties_->dictionary_page_encoding());
    total_bytes_written_ += pager_->WriteDictionaryPage(page);
  }

  EncodedStatistics GetPageStatistics() override {
    EncodedStatistics result;
    if (page_statistics_) result = page_statistics_->Encode();
    return result;
  }

  EncodedStatistics GetChunkStatistics() override {
    EncodedStatistics result;
    if (chunk_statistics_) result = chunk_statistics_->Encode();
    return result;
  }

  void ResetPageStatistics() override {
    if (chunk_statistics_ != nullptr) {
      chunk_statistics_->Merge(*page_statistics_);
      page_statistics_->Reset();
    }
  }

  Type::type type() const override { return descr_->physical_type(); }

  const ColumnDescriptor* descr() const override { return descr_; }

  int64_t rows_written() const override { return rows_written_; }

  int64_t total_compressed_bytes() const override { return total_compressed_bytes_; }

  int64_t total_bytes_written() const override { return total_bytes_written_; }

  const WriterProperties* properties() override { return properties_; }

 private:
  using ValueEncoderType = typename EncodingTraits<DType>::Encoder;
  using TypedStats = TypedStatistics<DType>;
  std::unique_ptr<Encoder> current_encoder_;
<<<<<<< HEAD
  // downcasted observers of current_encoder_. perform the downcast once as opposed
  // to at every use since dynamic_cast is so expensivea, and static cast
  // is not available due to virtual inheritance
  ValueEncoderType * current_value_encoder_;
  DictEncoder<DType> *  current_dict_encoder_;
=======
  // Downcasted observers of current_encoder_.
  // The downcast is performed once as opposed to at every use since
  // dynamic_cast is so expensive, and static_cast is not available due
  // to virtual inheritance.
  ValueEncoderType* current_value_encoder_;
  DictEncoder<DType>* current_dict_encoder_;
>>>>>>> 5260fd59
  std::shared_ptr<TypedStats> page_statistics_;
  std::shared_ptr<TypedStats> chunk_statistics_;

  // If writing a sequence of ::arrow::DictionaryArray to the writer, we keep the
  // dictionary passed to DictEncoder<T>::PutDictionary so we can check
  // subsequent array chunks to see either if materialization is required (in
  // which case we call back to the dense write path)
  std::shared_ptr<::arrow::Array> preserved_dictionary_;

  int64_t WriteLevels(int64_t num_values, const int16_t* def_levels,
                      const int16_t* rep_levels) {
    int64_t values_to_write = 0;
    // If the field is required and non-repeated, there are no definition levels
    if (descr_->max_definition_level() > 0) {
      for (int64_t i = 0; i < num_values; ++i) {
        if (def_levels[i] == descr_->max_definition_level()) {
          ++values_to_write;
        }
      }

      WriteDefinitionLevels(num_values, def_levels);
    } else {
      // Required field, write all values
      values_to_write = num_values;
    }

    // Not present for non-repeated fields
    if (descr_->max_repetition_level() > 0) {
      // A row could include more than one value
      // Count the occasions where we start a new row
      for (int64_t i = 0; i < num_values; ++i) {
        if (rep_levels[i] == 0) {
          rows_written_++;
        }
      }

      WriteRepetitionLevels(num_values, rep_levels);
    } else {
      // Each value is exactly one row
      rows_written_ += static_cast<int>(num_values);
    }
    return values_to_write;
  }

  // This method will always update the three output parameters,
  // out_values_to_write, out_spaced_values_to_write and null_count.  Additionally
  // it will update the validity bitmap if required (i.e. if at least one level
  // of nullable structs directly precede the leaf node).
  void MaybeCalculateValidityBits(const int16_t* def_levels, int64_t batch_size,
                                  int64_t* out_values_to_write,
                                  int64_t* out_spaced_values_to_write,
                                  int64_t* null_count) {
    if (bits_buffer_ == nullptr) {
      if (level_info_.def_level == 0) {
        // In this case def levels should be null and we only
        // need to output counts which will always be equal to
        // the batch size passed in (max def_level == 0 indicates
        // there cannot be repeated or null fields).
        DCHECK_EQ(def_levels, nullptr);
        *out_values_to_write = batch_size;
        *out_spaced_values_to_write = batch_size;
        *null_count = 0;
      } else {
        for (int x = 0; x < batch_size; x++) {
          *out_values_to_write += def_levels[x] == level_info_.def_level ? 1 : 0;
          *out_spaced_values_to_write +=
              def_levels[x] >= level_info_.repeated_ancestor_def_level ? 1 : 0;
        }
        *null_count = *out_values_to_write - *out_spaced_values_to_write;
      }
      return;
    }
    // Shrink to fit possible causes another allocation, and would only be necessary
    // on the last batch.
    int64_t new_bitmap_size = BitUtil::BytesForBits(batch_size);
    if (new_bitmap_size != bits_buffer_->size()) {
      PARQUET_THROW_NOT_OK(
          bits_buffer_->Resize(new_bitmap_size, /*shrink_to_fit=*/false));
      bits_buffer_->ZeroPadding();
    }
    internal::ValidityBitmapInputOutput io;
    io.valid_bits = bits_buffer_->mutable_data();
    io.values_read_upper_bound = batch_size;
    internal::DefLevelsToBitmap(def_levels, batch_size, level_info_, &io);
    *out_values_to_write = io.values_read - io.null_count;
    *out_spaced_values_to_write = io.values_read;
    *null_count = io.null_count;
  }

  Result<std::shared_ptr<Array>> MaybeReplaceValidity(std::shared_ptr<Array> array,
                                                      int64_t new_null_count,
                                                      ::arrow::MemoryPool* memory_pool) {
    if (bits_buffer_ == nullptr) {
      return array;
    }
    std::vector<std::shared_ptr<Buffer>> buffers = array->data()->buffers;
    if (buffers.empty()) {
      return array;
    }
    buffers[0] = bits_buffer_;
    // Should be a leaf array.
    DCHECK_GT(buffers.size(), 1);
    ValueBufferSlicer slicer{memory_pool, /*buffer=*/nullptr};
    if (array->data()->offset > 0) {
      RETURN_NOT_OK(::arrow::VisitArrayInline(*array, &slicer));
      buffers[1] = slicer.buffer_;
    }
    return ::arrow::MakeArray(std::make_shared<ArrayData>(
        array->type(), array->length(), std::move(buffers), new_null_count));
  }

  void WriteLevelsSpaced(int64_t num_levels, const int16_t* def_levels,
                         const int16_t* rep_levels) {
    // If the field is required and non-repeated, there are no definition levels
    if (descr_->max_definition_level() > 0) {
      WriteDefinitionLevels(num_levels, def_levels);
    }
    // Not present for non-repeated fields
    if (descr_->max_repetition_level() > 0) {
      // A row could include more than one value
      // Count the occasions where we start a new row
      for (int64_t i = 0; i < num_levels; ++i) {
        if (rep_levels[i] == 0) {
          rows_written_++;
        }
      }
      WriteRepetitionLevels(num_levels, rep_levels);
    } else {
      // Each value is exactly one row
      rows_written_ += static_cast<int>(num_levels);
    }
  }

  void CommitWriteAndCheckPageLimit(int64_t num_levels, int64_t num_values) {
    num_buffered_values_ += num_levels;
    num_buffered_encoded_values_ += num_values;

    if (current_encoder_->EstimatedDataEncodedSize() >= properties_->data_pagesize()) {
      AddDataPage();
    }
  }

  void FallbackToPlainEncoding() {
    if (IsDictionaryEncoding(current_encoder_->encoding())) {
      WriteDictionaryPage();
      // Serialize the buffered Dictionary Indices
      FlushBufferedDataPages();
      fallback_ = true;
      // Only PLAIN encoding is supported for fallback in V1
      current_encoder_ = MakeEncoder(DType::type_num, Encoding::PLAIN, false, descr_,
                                     properties_->memory_pool());
      current_value_encoder_ = dynamic_cast<ValueEncoderType*>(current_encoder_.get());
<<<<<<< HEAD
      current_dict_encoder_ = 0; // not using dict anyway
=======
      current_dict_encoder_ = nullptr;  // not using dict
>>>>>>> 5260fd59
      encoding_ = Encoding::PLAIN;
      //std::cout << "fallback" << std::endl;
    }
  }

  // Checks if the Dictionary Page size limit is reached
  // If the limit is reached, the Dictionary and Data Pages are serialized
  // The encoding is switched to PLAIN
  //
  // Only one Dictionary Page is written.
  // Fallback to PLAIN if dictionary page limit is reached.
  void CheckDictionarySizeLimit() {
    if (!has_dictionary_ || fallback_) {
      // Either not using dictionary encoding, or we have already fallen back
      // to PLAIN encoding because the size threshold was reached
      return;
    }

<<<<<<< HEAD
    //current_dict_encoder_ = dynamic_cast<DictEncoder<DType>*>(current_encoder_.get());
    if (current_dict_encoder_->dict_encoded_size() >= properties_->dictionary_pagesize_limit()) {
=======
    if (current_dict_encoder_->dict_encoded_size() >=
        properties_->dictionary_pagesize_limit()) {
>>>>>>> 5260fd59
      FallbackToPlainEncoding();
    }
  }

  void WriteValues(const T* values, int64_t num_values, int64_t num_nulls) {
<<<<<<< HEAD
    //current_value_encoder_ = dynamic_cast<ValueEncoderType*>(current_encoder_.get());
=======
>>>>>>> 5260fd59
    current_value_encoder_->Put(values, static_cast<int>(num_values));
    if (page_statistics_ != nullptr) {
      page_statistics_->Update(values, num_values, num_nulls);
    }
  }

  void WriteValuesSpaced(const T* values, int64_t num_values, int64_t num_spaced_values,
                         const uint8_t* valid_bits, int64_t valid_bits_offset) {
    if (num_values != num_spaced_values) {
      current_value_encoder_->PutSpaced(values, static_cast<int>(num_spaced_values),
                                        valid_bits, valid_bits_offset);
    } else {
      current_value_encoder_->Put(values, static_cast<int>(num_values));
    }
    if (page_statistics_ != nullptr) {
      const int64_t num_nulls = num_spaced_values - num_values;
      page_statistics_->UpdateSpaced(values, valid_bits, valid_bits_offset, num_values,
                                     num_nulls);
    }
  }
};

template <typename DType>
Status TypedColumnWriterImpl<DType>::WriteArrowDictionary(
    const int16_t* def_levels, const int16_t* rep_levels, int64_t num_levels,
    const ::arrow::Array& array, ArrowWriteContext* ctx, bool maybe_parent_nulls) {
  // If this is the first time writing a DictionaryArray, then there's
  // a few possible paths to take:
  //
  // - If dictionary encoding is not enabled, convert to densely
  //   encoded and call WriteArrow
  // - Dictionary encoding enabled
  //   - If this is the first time this is called, then we call
  //     PutDictionary into the encoder and then PutIndices on each
  //     chunk. We store the dictionary that was written in
  //     preserved_dictionary_ so that subsequent calls to this method
  //     can make sure the dictionary has not changed
  //   - On subsequent calls, we have to check whether the dictionary
  //     has changed. If it has, then we trigger the varying
  //     dictionary path and materialize each chunk and then call
  //     WriteArrow with that
  auto WriteDense = [&] {
    std::shared_ptr<::arrow::Array> dense_array;
    RETURN_NOT_OK(
        ConvertDictionaryToDense(array, properties_->memory_pool(), &dense_array));
    return WriteArrowDense(def_levels, rep_levels, num_levels, *dense_array, ctx,
                           maybe_parent_nulls);
  };

  if (!IsDictionaryEncoding(current_encoder_->encoding()) ||
      !DictionaryDirectWriteSupported(array)) {
    // No longer dictionary-encoding for whatever reason, maybe we never were
    // or we decided to stop. Note that WriteArrow can be invoked multiple
    // times with both dense and dictionary-encoded versions of the same data
    // without a problem. Any dense data will be hashed to indices until the
    // dictionary page limit is reached, at which everything (dictionary and
    // dense) will fall back to plain encoding
    return WriteDense();
  }

  auto dict_encoder = dynamic_cast<DictEncoder<DType>*>(current_encoder_.get());
  const auto& data = checked_cast<const ::arrow::DictionaryArray&>(array);
  std::shared_ptr<::arrow::Array> dictionary = data.dictionary();
  std::shared_ptr<::arrow::Array> indices = data.indices();

  int64_t value_offset = 0;
  auto WriteIndicesChunk = [&](int64_t offset, int64_t batch_size) {
    int64_t batch_num_values = 0;
    int64_t batch_num_spaced_values = 0;
    int64_t null_count = ::arrow::kUnknownNullCount;
    // Bits is not null for nullable values.  At this point in the code we can't determine
    // if the leaf array has the same null values as any parents it might have had so we
    // need to recompute it from def levels.
    MaybeCalculateValidityBits(AddIfNotNull(def_levels, offset), batch_size,
                               &batch_num_values, &batch_num_spaced_values, &null_count);
    WriteLevelsSpaced(batch_size, AddIfNotNull(def_levels, offset),
                      AddIfNotNull(rep_levels, offset));
    std::shared_ptr<Array> writeable_indices =
        indices->Slice(value_offset, batch_num_spaced_values);
    PARQUET_ASSIGN_OR_THROW(
        writeable_indices,
        MaybeReplaceValidity(writeable_indices, null_count, ctx->memory_pool));
    dict_encoder->PutIndices(*writeable_indices);
    CommitWriteAndCheckPageLimit(batch_size, batch_num_values);
    value_offset += batch_num_spaced_values;
  };

  // Handle seeing dictionary for the first time
  if (!preserved_dictionary_) {
    // It's a new dictionary. Call PutDictionary and keep track of it
    PARQUET_CATCH_NOT_OK(dict_encoder->PutDictionary(*dictionary));

    // If there were duplicate value in the dictionary, the encoder's memo table
    // will be out of sync with the indices in the Arrow array.
    // The easiest solution for this uncommon case is to fallback to plain encoding.
    if (dict_encoder->num_entries() != dictionary->length()) {
      PARQUET_CATCH_NOT_OK(FallbackToPlainEncoding());
      return WriteDense();
    }

    if (page_statistics_ != nullptr) {
      // TODO(PARQUET-2068) This approach may make two copies.  First, a copy of the
      // indices array to a (hopefully smaller) referenced indices array.  Second, a copy
      // of the values array to a (probably not smaller) referenced values array.
      //
      // Once the MinMax kernel supports all data types we should use that kernel instead
      // as it does not make any copies.
      ::arrow::compute::ExecContext exec_ctx(ctx->memory_pool);
      exec_ctx.set_use_threads(false);
      PARQUET_ASSIGN_OR_THROW(::arrow::Datum referenced_indices,
                              ::arrow::compute::Unique(*indices, &exec_ctx));
      std::shared_ptr<::arrow::Array> referenced_dictionary;
      if (referenced_indices.length() == dictionary->length()) {
        referenced_dictionary = dictionary;
      } else {
        PARQUET_ASSIGN_OR_THROW(
            ::arrow::Datum referenced_dictionary_datum,
            ::arrow::compute::Take(dictionary, referenced_indices,
                                   ::arrow::compute::TakeOptions(/*boundscheck=*/false),
                                   &exec_ctx));
        referenced_dictionary = referenced_dictionary_datum.make_array();
      }
      page_statistics_->IncrementNullCount(indices->null_count());
      page_statistics_->IncrementNumValues(indices->length() - indices->null_count());
      page_statistics_->Update(*referenced_dictionary, /*update_counts=*/false);
    }
    preserved_dictionary_ = dictionary;
  } else if (!dictionary->Equals(*preserved_dictionary_)) {
    // Dictionary has changed
    PARQUET_CATCH_NOT_OK(FallbackToPlainEncoding());
    return WriteDense();
  }

  PARQUET_CATCH_NOT_OK(
      DoInBatches(num_levels, properties_->write_batch_size(), WriteIndicesChunk));
  return Status::OK();
}

// ----------------------------------------------------------------------
// Direct Arrow write path

template <typename ParquetType, typename ArrowType, typename Enable = void>
struct SerializeFunctor {
  using ArrowCType = typename ArrowType::c_type;
  using ArrayType = typename ::arrow::TypeTraits<ArrowType>::ArrayType;
  using ParquetCType = typename ParquetType::c_type;
  Status Serialize(const ArrayType& array, ArrowWriteContext*, ParquetCType* out) {
    const ArrowCType* input = array.raw_values();
    if (array.null_count() > 0) {
      for (int i = 0; i < array.length(); i++) {
        out[i] = static_cast<ParquetCType>(input[i]);
      }
    } else {
      std::copy(input, input + array.length(), out);
    }
    return Status::OK();
  }
};

template <typename ParquetType, typename ArrowType>
Status WriteArrowSerialize(const ::arrow::Array& array, int64_t num_levels,
                           const int16_t* def_levels, const int16_t* rep_levels,
                           ArrowWriteContext* ctx, TypedColumnWriter<ParquetType>* writer,
                           bool maybe_parent_nulls) {
  using ParquetCType = typename ParquetType::c_type;
  using ArrayType = typename ::arrow::TypeTraits<ArrowType>::ArrayType;

  ParquetCType* buffer = nullptr;
  PARQUET_THROW_NOT_OK(ctx->GetScratchData<ParquetCType>(array.length(), &buffer));

  SerializeFunctor<ParquetType, ArrowType> functor;
  RETURN_NOT_OK(functor.Serialize(checked_cast<const ArrayType&>(array), ctx, buffer));
  bool no_nulls =
      writer->descr()->schema_node()->is_required() || (array.null_count() == 0);
  if (!maybe_parent_nulls && no_nulls) {
    PARQUET_CATCH_NOT_OK(writer->WriteBatch(num_levels, def_levels, rep_levels, buffer));
  } else {
    PARQUET_CATCH_NOT_OK(writer->WriteBatchSpaced(num_levels, def_levels, rep_levels,
                                                  array.null_bitmap_data(),
                                                  array.offset(), buffer));
  }
  return Status::OK();
}

template <typename ParquetType>
Status WriteArrowZeroCopy(const ::arrow::Array& array, int64_t num_levels,
                          const int16_t* def_levels, const int16_t* rep_levels,
                          ArrowWriteContext* ctx, TypedColumnWriter<ParquetType>* writer,
                          bool maybe_parent_nulls) {
  using T = typename ParquetType::c_type;
  const auto& data = static_cast<const ::arrow::PrimitiveArray&>(array);
  const T* values = nullptr;
  // The values buffer may be null if the array is empty (ARROW-2744)
  if (data.values() != nullptr) {
    values = reinterpret_cast<const T*>(data.values()->data()) + data.offset();
  } else {
    DCHECK_EQ(data.length(), 0);
  }
  bool no_nulls =
      writer->descr()->schema_node()->is_required() || (array.null_count() == 0);

  if (!maybe_parent_nulls && no_nulls) {
    PARQUET_CATCH_NOT_OK(writer->WriteBatch(num_levels, def_levels, rep_levels, values));
  } else {
    PARQUET_CATCH_NOT_OK(writer->WriteBatchSpaced(num_levels, def_levels, rep_levels,
                                                  data.null_bitmap_data(), data.offset(),
                                                  values));
  }
  return Status::OK();
}

#define WRITE_SERIALIZE_CASE(ArrowEnum, ArrowType, ParquetType)  \
  case ::arrow::Type::ArrowEnum:                                 \
    return WriteArrowSerialize<ParquetType, ::arrow::ArrowType>( \
        array, num_levels, def_levels, rep_levels, ctx, this, maybe_parent_nulls);

#define WRITE_ZERO_COPY_CASE(ArrowEnum, ArrowType, ParquetType)                       \
  case ::arrow::Type::ArrowEnum:                                                      \
    return WriteArrowZeroCopy<ParquetType>(array, num_levels, def_levels, rep_levels, \
                                           ctx, this, maybe_parent_nulls);

#define ARROW_UNSUPPORTED()                                          \
  std::stringstream ss;                                              \
  ss << "Arrow type " << array.type()->ToString()                    \
     << " cannot be written to Parquet type " << descr_->ToString(); \
  return Status::Invalid(ss.str());

// ----------------------------------------------------------------------
// Write Arrow to BooleanType

template <>
struct SerializeFunctor<BooleanType, ::arrow::BooleanType> {
  Status Serialize(const ::arrow::BooleanArray& data, ArrowWriteContext*, bool* out) {
    for (int i = 0; i < data.length(); i++) {
      *out++ = data.Value(i);
    }
    return Status::OK();
  }
};

template <>
Status TypedColumnWriterImpl<BooleanType>::WriteArrowDense(
    const int16_t* def_levels, const int16_t* rep_levels, int64_t num_levels,
    const ::arrow::Array& array, ArrowWriteContext* ctx, bool maybe_parent_nulls) {
  if (array.type_id() != ::arrow::Type::BOOL) {
    ARROW_UNSUPPORTED();
  }
  return WriteArrowSerialize<BooleanType, ::arrow::BooleanType>(
      array, num_levels, def_levels, rep_levels, ctx, this, maybe_parent_nulls);
}

// ----------------------------------------------------------------------
// Write Arrow types to INT32

template <>
struct SerializeFunctor<Int32Type, ::arrow::Date64Type> {
  Status Serialize(const ::arrow::Date64Array& array, ArrowWriteContext*, int32_t* out) {
    const int64_t* input = array.raw_values();
    for (int i = 0; i < array.length(); i++) {
      *out++ = static_cast<int32_t>(*input++ / 86400000);
    }
    return Status::OK();
  }
};

template <>
struct SerializeFunctor<Int32Type, ::arrow::Time32Type> {
  Status Serialize(const ::arrow::Time32Array& array, ArrowWriteContext*, int32_t* out) {
    const int32_t* input = array.raw_values();
    const auto& type = static_cast<const ::arrow::Time32Type&>(*array.type());
    if (type.unit() == ::arrow::TimeUnit::SECOND) {
      for (int i = 0; i < array.length(); i++) {
        out[i] = input[i] * 1000;
      }
    } else {
      std::copy(input, input + array.length(), out);
    }
    return Status::OK();
  }
};

template <>
Status TypedColumnWriterImpl<Int32Type>::WriteArrowDense(
    const int16_t* def_levels, const int16_t* rep_levels, int64_t num_levels,
    const ::arrow::Array& array, ArrowWriteContext* ctx, bool maybe_parent_nulls) {
  switch (array.type()->id()) {
    case ::arrow::Type::NA: {
      PARQUET_CATCH_NOT_OK(WriteBatch(num_levels, def_levels, rep_levels, nullptr));
    } break;
      WRITE_SERIALIZE_CASE(INT8, Int8Type, Int32Type)
      WRITE_SERIALIZE_CASE(UINT8, UInt8Type, Int32Type)
      WRITE_SERIALIZE_CASE(INT16, Int16Type, Int32Type)
      WRITE_SERIALIZE_CASE(UINT16, UInt16Type, Int32Type)
      WRITE_SERIALIZE_CASE(UINT32, UInt32Type, Int32Type)
      WRITE_ZERO_COPY_CASE(INT32, Int32Type, Int32Type)
      WRITE_ZERO_COPY_CASE(DATE32, Date32Type, Int32Type)
      WRITE_SERIALIZE_CASE(DATE64, Date64Type, Int32Type)
      WRITE_SERIALIZE_CASE(TIME32, Time32Type, Int32Type)
    default:
      ARROW_UNSUPPORTED()
  }
  return Status::OK();
}

// ----------------------------------------------------------------------
// Write Arrow to Int64 and Int96

#define INT96_CONVERT_LOOP(ConversionFunction) \
  for (int64_t i = 0; i < array.length(); i++) ConversionFunction(input[i], &out[i]);

template <>
struct SerializeFunctor<Int96Type, ::arrow::TimestampType> {
  Status Serialize(const ::arrow::TimestampArray& array, ArrowWriteContext*, Int96* out) {
    const int64_t* input = array.raw_values();
    const auto& type = static_cast<const ::arrow::TimestampType&>(*array.type());
    switch (type.unit()) {
      case ::arrow::TimeUnit::NANO:
        INT96_CONVERT_LOOP(internal::NanosecondsToImpalaTimestamp);
        break;
      case ::arrow::TimeUnit::MICRO:
        INT96_CONVERT_LOOP(internal::MicrosecondsToImpalaTimestamp);
        break;
      case ::arrow::TimeUnit::MILLI:
        INT96_CONVERT_LOOP(internal::MillisecondsToImpalaTimestamp);
        break;
      case ::arrow::TimeUnit::SECOND:
        INT96_CONVERT_LOOP(internal::SecondsToImpalaTimestamp);
        break;
    }
    return Status::OK();
  }
};

#define COERCE_DIVIDE -1
#define COERCE_INVALID 0
#define COERCE_MULTIPLY +1

static std::pair<int, int64_t> kTimestampCoercionFactors[4][4] = {
    // from seconds ...
    {{COERCE_INVALID, 0},                      // ... to seconds
     {COERCE_MULTIPLY, 1000},                  // ... to millis
     {COERCE_MULTIPLY, 1000000},               // ... to micros
     {COERCE_MULTIPLY, INT64_C(1000000000)}},  // ... to nanos
    // from millis ...
    {{COERCE_INVALID, 0},
     {COERCE_MULTIPLY, 1},
     {COERCE_MULTIPLY, 1000},
     {COERCE_MULTIPLY, 1000000}},
    // from micros ...
    {{COERCE_INVALID, 0},
     {COERCE_DIVIDE, 1000},
     {COERCE_MULTIPLY, 1},
     {COERCE_MULTIPLY, 1000}},
    // from nanos ...
    {{COERCE_INVALID, 0},
     {COERCE_DIVIDE, 1000000},
     {COERCE_DIVIDE, 1000},
     {COERCE_MULTIPLY, 1}}};

template <>
struct SerializeFunctor<Int64Type, ::arrow::TimestampType> {
  Status Serialize(const ::arrow::TimestampArray& array, ArrowWriteContext* ctx,
                   int64_t* out) {
    const auto& source_type = static_cast<const ::arrow::TimestampType&>(*array.type());
    auto source_unit = source_type.unit();
    const int64_t* values = array.raw_values();

    ::arrow::TimeUnit::type target_unit = ctx->properties->coerce_timestamps_unit();
    auto target_type = ::arrow::timestamp(target_unit);
    bool truncation_allowed = ctx->properties->truncated_timestamps_allowed();

    auto DivideBy = [&](const int64_t factor) {
      for (int64_t i = 0; i < array.length(); i++) {
        if (!truncation_allowed && array.IsValid(i) && (values[i] % factor != 0)) {
          return Status::Invalid("Casting from ", source_type.ToString(), " to ",
                                 target_type->ToString(),
                                 " would lose data: ", values[i]);
        }
        out[i] = values[i] / factor;
      }
      return Status::OK();
    };

    auto MultiplyBy = [&](const int64_t factor) {
      for (int64_t i = 0; i < array.length(); i++) {
        out[i] = values[i] * factor;
      }
      return Status::OK();
    };

    const auto& coercion = kTimestampCoercionFactors[static_cast<int>(source_unit)]
                                                    [static_cast<int>(target_unit)];

    // .first -> coercion operation; .second -> scale factor
    DCHECK_NE(coercion.first, COERCE_INVALID);
    return coercion.first == COERCE_DIVIDE ? DivideBy(coercion.second)
                                           : MultiplyBy(coercion.second);
  }
};

#undef COERCE_DIVIDE
#undef COERCE_INVALID
#undef COERCE_MULTIPLY

Status WriteTimestamps(const ::arrow::Array& values, int64_t num_levels,
                       const int16_t* def_levels, const int16_t* rep_levels,
                       ArrowWriteContext* ctx, TypedColumnWriter<Int64Type>* writer,
                       bool maybe_parent_nulls) {
  const auto& source_type = static_cast<const ::arrow::TimestampType&>(*values.type());

  auto WriteCoerce = [&](const ArrowWriterProperties* properties) {
    ArrowWriteContext temp_ctx = *ctx;
    temp_ctx.properties = properties;
    return WriteArrowSerialize<Int64Type, ::arrow::TimestampType>(
        values, num_levels, def_levels, rep_levels, &temp_ctx, writer,
        maybe_parent_nulls);
  };

  const ParquetVersion::type version = writer->properties()->version();

  if (ctx->properties->coerce_timestamps_enabled()) {
    // User explicitly requested coercion to specific unit
    if (source_type.unit() == ctx->properties->coerce_timestamps_unit()) {
      // No data conversion necessary
      return WriteArrowZeroCopy<Int64Type>(values, num_levels, def_levels, rep_levels,
                                           ctx, writer, maybe_parent_nulls);
    } else {
      return WriteCoerce(ctx->properties);
    }
  } else if ((version == ParquetVersion::PARQUET_1_0 ||
              version == ParquetVersion::PARQUET_2_4) &&
             source_type.unit() == ::arrow::TimeUnit::NANO) {
    // Absent superseding user instructions, when writing Parquet version <= 2.4 files,
    // timestamps in nanoseconds are coerced to microseconds
    std::shared_ptr<ArrowWriterProperties> properties =
        (ArrowWriterProperties::Builder())
            .coerce_timestamps(::arrow::TimeUnit::MICRO)
            ->disallow_truncated_timestamps()
            ->build();
    return WriteCoerce(properties.get());
  } else if (source_type.unit() == ::arrow::TimeUnit::SECOND) {
    // Absent superseding user instructions, timestamps in seconds are coerced to
    // milliseconds
    std::shared_ptr<ArrowWriterProperties> properties =
        (ArrowWriterProperties::Builder())
            .coerce_timestamps(::arrow::TimeUnit::MILLI)
            ->build();
    return WriteCoerce(properties.get());
  } else {
    // No data conversion necessary
    return WriteArrowZeroCopy<Int64Type>(values, num_levels, def_levels, rep_levels, ctx,
                                         writer, maybe_parent_nulls);
  }
}

template <>
Status TypedColumnWriterImpl<Int64Type>::WriteArrowDense(
    const int16_t* def_levels, const int16_t* rep_levels, int64_t num_levels,
    const ::arrow::Array& array, ArrowWriteContext* ctx, bool maybe_parent_nulls) {
  switch (array.type()->id()) {
    case ::arrow::Type::TIMESTAMP:
      return WriteTimestamps(array, num_levels, def_levels, rep_levels, ctx, this,
                             maybe_parent_nulls);
      WRITE_ZERO_COPY_CASE(INT64, Int64Type, Int64Type)
      WRITE_SERIALIZE_CASE(UINT32, UInt32Type, Int64Type)
      WRITE_SERIALIZE_CASE(UINT64, UInt64Type, Int64Type)
      WRITE_ZERO_COPY_CASE(TIME64, Time64Type, Int64Type)
    default:
      ARROW_UNSUPPORTED();
  }
}

template <>
Status TypedColumnWriterImpl<Int96Type>::WriteArrowDense(
    const int16_t* def_levels, const int16_t* rep_levels, int64_t num_levels,
    const ::arrow::Array& array, ArrowWriteContext* ctx, bool maybe_parent_nulls) {
  if (array.type_id() != ::arrow::Type::TIMESTAMP) {
    ARROW_UNSUPPORTED();
  }
  return WriteArrowSerialize<Int96Type, ::arrow::TimestampType>(
      array, num_levels, def_levels, rep_levels, ctx, this, maybe_parent_nulls);
}

// ----------------------------------------------------------------------
// Floating point types

template <>
Status TypedColumnWriterImpl<FloatType>::WriteArrowDense(
    const int16_t* def_levels, const int16_t* rep_levels, int64_t num_levels,
    const ::arrow::Array& array, ArrowWriteContext* ctx, bool maybe_parent_nulls) {
  if (array.type_id() != ::arrow::Type::FLOAT) {
    ARROW_UNSUPPORTED();
  }
  return WriteArrowZeroCopy<FloatType>(array, num_levels, def_levels, rep_levels, ctx,
                                       this, maybe_parent_nulls);
}

template <>
Status TypedColumnWriterImpl<DoubleType>::WriteArrowDense(
    const int16_t* def_levels, const int16_t* rep_levels, int64_t num_levels,
    const ::arrow::Array& array, ArrowWriteContext* ctx, bool maybe_parent_nulls) {
  if (array.type_id() != ::arrow::Type::DOUBLE) {
    ARROW_UNSUPPORTED();
  }
  return WriteArrowZeroCopy<DoubleType>(array, num_levels, def_levels, rep_levels, ctx,
                                        this, maybe_parent_nulls);
}

// ----------------------------------------------------------------------
// Write Arrow to BYTE_ARRAY

template <>
Status TypedColumnWriterImpl<ByteArrayType>::WriteArrowDense(
    const int16_t* def_levels, const int16_t* rep_levels, int64_t num_levels,
    const ::arrow::Array& array, ArrowWriteContext* ctx, bool maybe_parent_nulls) {
  if (!::arrow::is_base_binary_like(array.type()->id())) {
    ARROW_UNSUPPORTED();
  }

  int64_t value_offset = 0;
  auto WriteChunk = [&](int64_t offset, int64_t batch_size) {
    int64_t batch_num_values = 0;
    int64_t batch_num_spaced_values = 0;
    int64_t null_count = 0;

    MaybeCalculateValidityBits(AddIfNotNull(def_levels, offset), batch_size,
                               &batch_num_values, &batch_num_spaced_values, &null_count);
    WriteLevelsSpaced(batch_size, AddIfNotNull(def_levels, offset),
                      AddIfNotNull(rep_levels, offset));
    std::shared_ptr<Array> data_slice =
        array.Slice(value_offset, batch_num_spaced_values);
    PARQUET_ASSIGN_OR_THROW(
        data_slice, MaybeReplaceValidity(data_slice, null_count, ctx->memory_pool));

    current_encoder_->Put(*data_slice);
    if (page_statistics_ != nullptr) {
      page_statistics_->Update(*data_slice);
    }
    CommitWriteAndCheckPageLimit(batch_size, batch_num_values);
    CheckDictionarySizeLimit();
    value_offset += batch_num_spaced_values;
  };

  PARQUET_CATCH_NOT_OK(
      DoInBatches(num_levels, properties_->write_batch_size(), WriteChunk));
  return Status::OK();
}

// ----------------------------------------------------------------------
// Write Arrow to FIXED_LEN_BYTE_ARRAY

template <typename ParquetType, typename ArrowType>
struct SerializeFunctor<
    ParquetType, ArrowType,
    ::arrow::enable_if_t<::arrow::is_fixed_size_binary_type<ArrowType>::value &&
                         !::arrow::is_decimal_type<ArrowType>::value>> {
  Status Serialize(const ::arrow::FixedSizeBinaryArray& array, ArrowWriteContext*,
                   FLBA* out) {
    if (array.null_count() == 0) {
      // no nulls, just dump the data
      // todo(advancedxy): use a writeBatch to avoid this step
      for (int64_t i = 0; i < array.length(); i++) {
        out[i] = FixedLenByteArray(array.GetValue(i));
      }
    } else {
      for (int64_t i = 0; i < array.length(); i++) {
        if (array.IsValid(i)) {
          out[i] = FixedLenByteArray(array.GetValue(i));
        }
      }
    }
    return Status::OK();
  }
};

// ----------------------------------------------------------------------
// Write Arrow to Decimal128

// Requires a custom serializer because decimal in parquet are in big-endian
// format. Thus, a temporary local buffer is required.
template <typename ParquetType, typename ArrowType>
struct SerializeFunctor<ParquetType, ArrowType, ::arrow::enable_if_decimal<ArrowType>> {
  Status Serialize(const typename ::arrow::TypeTraits<ArrowType>::ArrayType& array,
                   ArrowWriteContext* ctx, FLBA* out) {
    AllocateScratch(array, ctx);
    auto offset = Offset(array);

    if (array.null_count() == 0) {
      for (int64_t i = 0; i < array.length(); i++) {
        out[i] = FixDecimalEndianess<ArrowType::kByteWidth>(array.GetValue(i), offset);
      }
    } else {
      for (int64_t i = 0; i < array.length(); i++) {
        out[i] = array.IsValid(i) ? FixDecimalEndianess<ArrowType::kByteWidth>(
                                        array.GetValue(i), offset)
                                  : FixedLenByteArray();
      }
    }

    return Status::OK();
  }

  // Parquet's Decimal are stored with FixedLength values where the length is
  // proportional to the precision. Arrow's Decimal are always stored with 16/32
  // bytes. Thus the internal FLBA pointer must be adjusted by the offset calculated
  // here.
  int32_t Offset(const Array& array) {
    auto decimal_type = checked_pointer_cast<::arrow::DecimalType>(array.type());
    return decimal_type->byte_width() -
           ::arrow::DecimalType::DecimalSize(decimal_type->precision());
  }

  void AllocateScratch(const typename ::arrow::TypeTraits<ArrowType>::ArrayType& array,
                       ArrowWriteContext* ctx) {
    int64_t non_null_count = array.length() - array.null_count();
    int64_t size = non_null_count * ArrowType::kByteWidth;
    scratch_buffer = AllocateBuffer(ctx->memory_pool, size);
    scratch = reinterpret_cast<int64_t*>(scratch_buffer->mutable_data());
  }

  template <int byte_width>
  FixedLenByteArray FixDecimalEndianess(const uint8_t* in, int64_t offset) {
    const auto* u64_in = reinterpret_cast<const int64_t*>(in);
    auto out = reinterpret_cast<const uint8_t*>(scratch) + offset;
    static_assert(byte_width == 16 || byte_width == 32,
                  "only 16 and 32 byte Decimals supported");
    if (byte_width == 32) {
      *scratch++ = ::arrow::BitUtil::ToBigEndian(u64_in[3]);
      *scratch++ = ::arrow::BitUtil::ToBigEndian(u64_in[2]);
      *scratch++ = ::arrow::BitUtil::ToBigEndian(u64_in[1]);
      *scratch++ = ::arrow::BitUtil::ToBigEndian(u64_in[0]);
    } else {
      *scratch++ = ::arrow::BitUtil::ToBigEndian(u64_in[1]);
      *scratch++ = ::arrow::BitUtil::ToBigEndian(u64_in[0]);
    }
    return FixedLenByteArray(out);
  }

  std::shared_ptr<ResizableBuffer> scratch_buffer;
  int64_t* scratch;
};

template <>
Status TypedColumnWriterImpl<FLBAType>::WriteArrowDense(
    const int16_t* def_levels, const int16_t* rep_levels, int64_t num_levels,
    const ::arrow::Array& array, ArrowWriteContext* ctx, bool maybe_parent_nulls) {
  switch (array.type()->id()) {
    WRITE_SERIALIZE_CASE(FIXED_SIZE_BINARY, FixedSizeBinaryType, FLBAType)
    WRITE_SERIALIZE_CASE(DECIMAL128, Decimal128Type, FLBAType)
    WRITE_SERIALIZE_CASE(DECIMAL256, Decimal256Type, FLBAType)
    default:
      break;
  }
  return Status::OK();
}

// ----------------------------------------------------------------------
// Dynamic column writer constructor

std::shared_ptr<ColumnWriter> ColumnWriter::Make(ColumnChunkMetaDataBuilder* metadata,
                                                 std::unique_ptr<PageWriter> pager,
                                                 const WriterProperties* properties) {
  const ColumnDescriptor* descr = metadata->descr();
  const bool use_dictionary = properties->dictionary_enabled(descr->path()) &&
                              descr->physical_type() != Type::BOOLEAN;
  Encoding::type encoding = properties->encoding(descr->path());
  if (use_dictionary) {
    encoding = properties->dictionary_index_encoding();
  }
  switch (descr->physical_type()) {
    case Type::BOOLEAN:
      return std::make_shared<TypedColumnWriterImpl<BooleanType>>(
          metadata, std::move(pager), use_dictionary, encoding, properties);
    case Type::INT32:
      return std::make_shared<TypedColumnWriterImpl<Int32Type>>(
          metadata, std::move(pager), use_dictionary, encoding, properties);
    case Type::INT64:
      return std::make_shared<TypedColumnWriterImpl<Int64Type>>(
          metadata, std::move(pager), use_dictionary, encoding, properties);
    case Type::INT96:
      return std::make_shared<TypedColumnWriterImpl<Int96Type>>(
          metadata, std::move(pager), use_dictionary, encoding, properties);
    case Type::FLOAT:
      return std::make_shared<TypedColumnWriterImpl<FloatType>>(
          metadata, std::move(pager), use_dictionary, encoding, properties);
    case Type::DOUBLE:
      return std::make_shared<TypedColumnWriterImpl<DoubleType>>(
          metadata, std::move(pager), use_dictionary, encoding, properties);
    case Type::BYTE_ARRAY:
      return std::make_shared<TypedColumnWriterImpl<ByteArrayType>>(
          metadata, std::move(pager), use_dictionary, encoding, properties);
    case Type::FIXED_LEN_BYTE_ARRAY:
      return std::make_shared<TypedColumnWriterImpl<FLBAType>>(
          metadata, std::move(pager), use_dictionary, encoding, properties);
    default:
      ParquetException::NYI("type reader not implemented");
  }
  // Unreachable code, but suppress compiler warning
  return std::shared_ptr<ColumnWriter>(nullptr);
}

}  // namespace parquet<|MERGE_RESOLUTION|>--- conflicted
+++ resolved
@@ -1039,19 +1039,12 @@
                          properties) {
     current_encoder_ = MakeEncoder(DType::type_num, encoding, use_dictionary, descr_,
                                    properties->memory_pool());
-<<<<<<< HEAD
-    current_value_encoder_ = dynamic_cast<TypedEncoder<DType>*>(current_encoder_.get());
-    // will be null if not using dictionary, but that's ok
-    current_dict_encoder_ = dynamic_cast<DictEncoder<DType>*>(current_encoder_.get());
- 
-=======
     // We have to dynamic_cast as some compilers don't want to static_cast
     // through virtual inheritance.
     current_value_encoder_ = dynamic_cast<TypedEncoder<DType>*>(current_encoder_.get());
     // Will be null if not using dictionary, but that's ok
     current_dict_encoder_ = dynamic_cast<DictEncoder<DType>*>(current_encoder_.get());
 
->>>>>>> 5260fd59
     if (properties->statistics_enabled(descr_->path()) &&
         (SortOrder::UNKNOWN != descr_->sort_order())) {
       page_statistics_ = MakeStatistics<DType>(descr_, allocator_);
@@ -1173,16 +1166,9 @@
                          ArrowWriteContext* context, bool maybe_parent_nulls);
 
   void WriteDictionaryPage() override {
-<<<<<<< HEAD
-    //current_dict_encoder_ = dynamic_cast<DictEncoder<DType>*>(current_encoder_.get());
-    DCHECK(current_dict_encoder_);
-    std::shared_ptr<ResizableBuffer> buffer =
-        AllocateBuffer(properties_->memory_pool(), current_dict_encoder_->dict_encoded_size());
-=======
     DCHECK(current_dict_encoder_);
     std::shared_ptr<ResizableBuffer> buffer = AllocateBuffer(
         properties_->memory_pool(), current_dict_encoder_->dict_encoded_size());
->>>>>>> 5260fd59
     current_dict_encoder_->WriteDict(buffer->mutable_data());
 
     DictionaryPage page(buffer, current_dict_encoder_->num_entries(),
@@ -1225,20 +1211,12 @@
   using ValueEncoderType = typename EncodingTraits<DType>::Encoder;
   using TypedStats = TypedStatistics<DType>;
   std::unique_ptr<Encoder> current_encoder_;
-<<<<<<< HEAD
-  // downcasted observers of current_encoder_. perform the downcast once as opposed
-  // to at every use since dynamic_cast is so expensivea, and static cast
-  // is not available due to virtual inheritance
-  ValueEncoderType * current_value_encoder_;
-  DictEncoder<DType> *  current_dict_encoder_;
-=======
   // Downcasted observers of current_encoder_.
   // The downcast is performed once as opposed to at every use since
   // dynamic_cast is so expensive, and static_cast is not available due
   // to virtual inheritance.
   ValueEncoderType* current_value_encoder_;
   DictEncoder<DType>* current_dict_encoder_;
->>>>>>> 5260fd59
   std::shared_ptr<TypedStats> page_statistics_;
   std::shared_ptr<TypedStats> chunk_statistics_;
 
@@ -1391,11 +1369,7 @@
       current_encoder_ = MakeEncoder(DType::type_num, Encoding::PLAIN, false, descr_,
                                      properties_->memory_pool());
       current_value_encoder_ = dynamic_cast<ValueEncoderType*>(current_encoder_.get());
-<<<<<<< HEAD
-      current_dict_encoder_ = 0; // not using dict anyway
-=======
       current_dict_encoder_ = nullptr;  // not using dict
->>>>>>> 5260fd59
       encoding_ = Encoding::PLAIN;
       //std::cout << "fallback" << std::endl;
     }
@@ -1414,22 +1388,13 @@
       return;
     }
 
-<<<<<<< HEAD
-    //current_dict_encoder_ = dynamic_cast<DictEncoder<DType>*>(current_encoder_.get());
-    if (current_dict_encoder_->dict_encoded_size() >= properties_->dictionary_pagesize_limit()) {
-=======
     if (current_dict_encoder_->dict_encoded_size() >=
         properties_->dictionary_pagesize_limit()) {
->>>>>>> 5260fd59
       FallbackToPlainEncoding();
     }
   }
 
   void WriteValues(const T* values, int64_t num_values, int64_t num_nulls) {
-<<<<<<< HEAD
-    //current_value_encoder_ = dynamic_cast<ValueEncoderType*>(current_encoder_.get());
-=======
->>>>>>> 5260fd59
     current_value_encoder_->Put(values, static_cast<int>(num_values));
     if (page_statistics_ != nullptr) {
       page_statistics_->Update(values, num_values, num_nulls);
